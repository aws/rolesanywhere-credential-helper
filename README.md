# AWS IAM Roles Anywhere Credential Helper

The `rolesanywhere-credential-helper` implements the [signing process](https://docs.aws.amazon.com/rolesanywhere/latest/userguide/authentication-sign-process.html) for the AWS IAM Roles Anywhere CreateSession API. It returns temporary credentials in a standard JSON format compatible with the `credential_process` feature available across AWS SDKs. For more information, see the [AWS IAM Roles Anywhere documentation](https://docs.aws.amazon.com/rolesanywhere/latest/userguide/credential-helper.html).

## Installation

### Dependencies

To build the source code, you need `git`, `gcc`, GNU `make`, and `golang`.

#### Linux

On Debian-based systems, install the dependencies:

```bash
sudo apt-get install git build-essential golang-go
```

For other Linux distributions, use the appropriate package manager.

#### macOS

If you don't have Apple clang, download it from the [Apple Developer website](https://developer.apple.com/download/). Install other dependencies using Homebrew:

```bash
brew install git make go
```

#### Windows

Get gcc on Windows using [MinGW-w64](https://www.mingw-w64.org/downloads/). Install golang through the [installer](https://go.dev/doc/install). Install git and make using Chocolatey:

```bash
choco install git make
```

### Build

After installing the tools and adding them to your `PATH`, build the package from the package root:

```bash
make release
```

You will find the `aws_signing_helper` binary for your system in `build/bin/aws_signing_helper`.

<<<<<<< HEAD
### Troubleshooting
=======
## Docker Image

The AWS IAM Roles Anywhere Credential Helper is also available as a Docker image, providing a containerized deployment option for environments like Kubernetes, Docker Compose, or other container orchestration platforms.

### When to Use the Docker Image

The Docker image is recommended when:

- **Container environments**: You're deploying in Kubernetes, Docker Swarm, or other container orchestration platforms
- **Consistent runtime**: You need a consistent, reproducible runtime environment across different systems. Particularly useful for environments where glibc is not available (ex. alpine linux)

### Quick Start

```bash
docker pull public.ecr.aws/rolesanywhere/credential-helper:latest
```

The official Docker image is available from the AWS ECR Public Gallery at [gallery.ecr.aws/rolesanywhere/credential-helper](https://gallery.ecr.aws/rolesanywhere/credential-helper).
See the [Docker image documentation](docker_image_resources/README.md) for more information.

### Image Tags

This repository follows 3 tagging schemas for images:

- `latest`: Offers the latest image for both amd64 and arm64 images.
- `latest-<platform>`: Offers the latest image for a specified platform
- `<version>-<platform>-<timestamp>`: Offers a specific, immutable image with a precise version number, platform architecture, and build timestamp.

### Supported Architectures

OS/Arch: Linux, ARM 64, x86-64

### Image Verification

For security-conscious deployments, you can verify the authenticity of Docker images using notation. See the [image verification guide](docker_image_resources/notation/README.md) for detailed instructions on setting up and using notation to verify image signatures and attestations.

## Diagnostic Command Tools
>>>>>>> 8ef65498

You might need to set the [GOPROXY](https://go.dev/ref/mod#resolve-pkg-mod) environment variable: `export GOPROXY="direct"`

## Usage

`aws_signing_helper` supports these commands:

* [credential-process](commands.md#credential-process)
* [update](commands.md#update)
* [read-certificate-data](commands.md#read-certificate-data)
* [sign-string](commands.md#sign-string)
* [version](commands.md#version)

For full command documentation, including available [environment variables](commands.md#environment-variables), see the[Credential helper reference](commands.md).

### Getting temporary credentials

Use `credential-process` to vend temporary credentials.  `credential-process` sends a CreateSession request to the IAM Roles Anywhere service.

Command:

```
aws_signing_helper credential-process \
  --certificate client-cert.pem \
  --private-key client-key.pem \
  --role-arn arn:aws:iam::123456789012:role/MyRole \
  --trust-anchor-arn arn:aws:rolesanywhere:us-east-1:123456789012:trust-anchor/abcdef1234567890
```

For more information about the signing process, see [Signing process for IAM Roles Anywhere](https://docs.aws.amazon.com/rolesanywhere/latest/userguide/authentication-sign-process.html).

### Serving temporary credentials

Use `serve` to provide temporary credentials through a local endpoint compatible with IMDSv2. Note that any process that can reach 127.0.0.1 can retrieve AWS credentials from the credential helper.

#### Example

Command:

```
aws_signing_helper serve \
  --certificate client-cert.pem \
  --private-key client-key.pem \
  --role-arn arn:aws:iam::123456789012:role/MyRole \
  --trust-anchor-arn arn:aws:rolesanywhere:us-east-1:123456789012:trust-anchor/abcdef1234567890 \
  --port 1338
```

Output:

```txt
Starting server on port 1338...
```

To retrieve credentials from the server:

```bash
# Get a token
TOKEN=$(curl -X PUT "http://localhost:1338/latest/api/token" -H "X-aws-ec2-metadata-token-ttl-seconds: 21600")

# Get the role name
curl -H "X-aws-ec2-metadata-token: $TOKEN" http://localhost:1338/latest/meta-data/iam/security-credentials/

# Get the credentials
curl -H "X-aws-ec2-metadata-token: $TOKEN" http://localhost:1338/latest/meta-data/iam/security-credentials/default
```

When using `serve`, AWS SDKs can discover the credentials using their credential providers without code changes. To make the credentials available to the SDK, set the `AWS_EC2_METADATA_SERVICE_ENDPOINT` environment variable to `http://localhost:1338`.

### Getting credentials from secure stores

On Windows or macOS, the credential helper supports using private keys and certificates from OS-specific secure stores. Use the `--cert-selector` flag to specify the certificate for the CreateSession API call. The credential helper delegates signing operations to the keys in those stores, without the keys leaving the stores.

#### Using the --cert-selector flag

```
aws_signing_helper credential-process \
    --cert-selector <string or path>
    --private-key <path>
    --role-arn <arn>
    --trust-anchor-arn <arn> [options]
```

If more than one certificate matches the `--cert-selector` within the secure store, the `credential-process` command will fail. To find the list of certificates that match a given `--cert-selector` parameter, use this flag with the `read-certificate-data` command.

#### Searching for a certificate and private key

The `--cert-selector` flag supports searching for a specific certificate and its associated private key by the certificate Subject, Issuer, and Serial Number. The corresponding keys are `x509Subject`, `x509Issuer`, and `x509Serial`, respectively. You can specify these either through a JSON file or command line.

In these examples, the subject and Issuer each contain a single RDN.

##### Using a JSON file

Create a file called `selector.json`:

```json
[
  {
    "Key": "x509Subject",
    "Value": "CN=Subject"
  },
  {
    "Key": "x509Issuer",
    "Value": "CN=Issuer"
  },
  {
    "Key": "x509Serial",
    "Value": "15D19632234BF759A32802C0DA88F9E8AFC8702D"
  }
]
```

Use it with:

```
aws_signing_helper credential-process \
  --cert-selector file://path/to/selector.json \
  --role-arn arn:aws:iam::123456789012:role/MyRole \
  --trust-anchor-arn arn:aws:rolesanywhere:us-east-1:123456789012:trust-anchor/abcdef1234567890
```

##### Using command line parameters

```
aws_signing_helper credential-process \
  --cert-selector Key=x509Subject,Value=CN=Subject Key=x509Issuer,Value=CN=Issuer Key=x509Serial,Value=15D19632234BF759A32802C0DA88F9E8AFC8702D \
  --role-arn arn:aws:iam::123456789012:role/MyRole \
  --trust-anchor-arn arn:aws:rolesanywhere:us-east-1:123456789012:trust-anchor/abcdef1234567890
```

## Operating-system specific credential stores

### macOS Keychain

To securely store keys for use with IAM Roles Anywhere, we recommend creating a dedicated Keychain that only the credential helper can access. This approach enhances security by isolating these sensitive credentials. The credential helper will search for credentials only from Keychains on the search list.

#### Creating and configuring a new Keychain

1. Create a new Keychain

```bash
security create-keychain -p ${CREDENTIAL_HELPER_KEYCHAIN_PASSWORD} credential-helper.keychain
```

1. Unlock the Keychain:

```bash
security unlock-keychain -p ${CREDENTIAL_HELPER_KEYCHAIN_PASSWORD} credential-helper.keychain
```

1. Add New Keychain to search List

Ensure the new Keychain is included in the system's search list. This command extracts existing Keychains in the search list and adds the newly created Keychain to the top of it.

```bash
EXISTING_KEYCHAINS=$(security list-keychains | cut -d '"' -f2) security list-keychains -s credential-helper.keychain $(echo ${EXISTING_KEYCHAINS} | awk -v ORS=" " '{print $1}')
```

4. Import certificates and private keys

Finally, add your PFX file (containing your client certificate and associated private key) to the Keychain. Replace `\path\to\identity.pfx` with the actual path to your PFX file.

```bash
security import /path/to/identity.pfx -T /path/to/aws_signing_helper -P ${UNWRAPPING_PASSWORD} -k credential-helper.keychain
```

#### Troubleshooting

* Credential helper is signed but not notarized. You may need to [manually override your macOS security settings]( https://support.apple.com/guide/mac-help/apple-cant-check-app-for-malicious-software-mchleab3a043/mac) to use the credential helper with your Keychain.
* You might need to specify your Keychain password for signing operations or choose to always allow the credential helper to use the Keychain item.

#### Important Considerations

Note that since the credential helper isn't signed, it isn't trusted by macOS by default. As a result, you may need to enter the Keychain password each time the credential helper performs a signing operation. If you prefer not to enter the password repeatedly, you can choose to "always allow" the credential helper to use the Keychain item. However, carefully consider the security implications of this setting in your specific environment.

#### Alternative Methods

These steps can also be performed using macOS Keychain APIs or through the Keychain Access application. Choose the method that best fits your workflow and security requirements.

### Windows CNG

The credential helper for IAM Roles Anywhere is designed to work exclusively with the user's "MY" certificate store on Windows. This integration allows for secure key management through Windows CNG (Cryptography API: Next Generation).
To use your keys with IAM Roles Anywhere, you need to import your certificate and its associated private key into your user's "MY" certificate store.

##### Using Command Prompt

To import a PFX file containing your certificate and private key, open Command Prompt and run:

```cmd
certutil -user -p %UNWRAPPING_PASSWORD% -importPFX "MY" \path\to\identity.pfx
```

Replace `\path\to\identity.pfx` with the actual path to your PFX file. The `%UNWRAPPING_PASSWORD%` environment variable should contain the password to decrypt the PFX file.

#### Alternative Methods

You can also import your certificate using a PowerShell cmdlet or Windows CNG/Cryptography APIs.

#### Importing certificates into the user's "MY" store

To secure keys through Windows CNG, import your certificate into your user's "MY" certificate store:

```cmd
certutil -user -p %UNWRAPPING_PASSWORD% -importPFX "MY" \path\to\identity.pfx
```

## Platform-independent cryptographic token interface (PKCS#11)

The credential helper supports using a PKCS#11 URI instead of a filename to use certificates and keys from hardware or software PKCS#11 tokens/HSMs. For help with URIs, consult this documentation or use the `read-certificate-data` command. Most Linux systems use p11-kit to provide configuration of PKCS#11 providers. If your system lacks p11-kit, use the `--pkcs11-lib` parameter to specify a provider library.

### PKCS#11 Examples

These examples show how to use the `aws_signing_helper credential-process` command with different PKCS#11 configurations.

```
# Using a certificate from a PKCS#11 token
aws_signing_helper credential-process \
  --certificate 'pkcs11:manufacturer=piv_II;id=%01' \
  --role-arn arn:aws:iam::123456789012:role/MyRole \
  --trust-anchor-arn arn:aws:rolesanywhere:us-east-1:123456789012:trust-anchor/abcdef1234567890

# Using both certificate and key from a PKCS#11 token
aws_signing_helper credential-process \
  --certificate 'pkcs11:object=My%20RA%20key' \
  --role-arn arn:aws:iam::123456789012:role/MyRole \
  --trust-anchor-arn arn:aws:rolesanywhere:us-east-1:123456789012:trust-anchor/abcdef1234567890

# Using a certificate from a file but the key from a PKCS#11 token
aws_signing_helper credential-process \
  --certificate client-cert.pem \
  --private-key 'pkcs11:model=SoftHSM%20v2;object=My%20RA%20key' \
  --role-arn arn:aws:iam::123456789012:role/MyRole \
  --trust-anchor-arn arn:aws:rolesanywhere:us-east-1:123456789012:trust-anchor/abcdef1234567890
```

The `--reuse-pin` parameter is useful when the private key object has `CKA_ALWAYS_AUTHENTICATE` set and the `CKU_CONTEXT_SPECIFIC` PIN matches the CKU_USER PIN. If `--reuse-pin` isn't set, you will be prompted to enter the PIN in the console. If `--reuse-pin` is set, but the `CKU_USER` PIN is different from the `CKU_CONTEXT_SPECIFIC` PIN, the credential helper will prompt you to enter the `CKU_CONTEXT_SPECIFIC` PIN. This is helpful for unattended workloads.

### Unattended workloads limitation

The credential helper doesn't currently support specifying the `CKU_CONTEXT_SPECIFIC` PIN programmatically. For unattended workloads, this presents a challenge when the `CKU_CONTEXT_SPECIFIC` PIN of the private key object differs from the `CKU_USER` PIN of its token. In such cases, the system will always prompt for the PIN, making unattended operations impossible

## Trusted platform module (TPMv2)

The credential helper supports private key files containing a TPM wrapped key in the `-----BEGIN TSS2 PRIVATE KEY-----` format. You can use such a file as you would any plain key file:

```
aws_signing_helper credential-process \
  --certificate client-cert.pem \
  --private-key tpm-key.pem \
  --role-arn arn:aws:iam::123456789012:role/MyRole \
  --trust-anchor-arn arn:aws:rolesanywhere:us-east-1:123456789012:trust-anchor/abcdef1234567890
```

You can also use a TPM key handle:

```
aws_signing_helper credential-process \
  --certificate client-cert.pem \
  --private-key handle:${CHILD_HANDLE} \
  --role-arn arn:aws:iam::123456789012:role/MyRole \
  --trust-anchor-arn arn:aws:rolesanywhere:us-east-1:123456789012:trust-anchor/abcdef1234567890
```


The credential helper requires a TPM key password on the child key by default. If you don't use a child key, add the `--no-tpm-key-password` option.

### Limitations

The current implementation of TSS private key format support has these limitations:

* Password authentication on parent keys (and hierarchies)
* Use of a persistent handle as a parent
* Importable keys
* TPM Policy / AuthPolicy
* Sealed keys

We're working on addressing these limitations. Future releases may include support for some or all of these features. For the latest updates on feature support, refer to our release notes or documentation.

### Workaround for parent key password authentication

To work around the parent key password authentication limitation:

1. Load the signing key into the TPM using external tools. This process requires you to provide your parent key password.
2. Reference the loaded key's handle in your credential helper command.

This approach allows you to use the signing key without the credential helper needing to handle the parent key password authentication directly.

### Creating and using TPM keys

Requirements:

* OpenSSL 3.x
* [TPM 2.0 provider for OpenSSL](https://github.com/tpm2-software/tpm2-openssl)

Important: If your TPM's owner hierarchy is not yet initialized, configure it with a high-entropy password. The owner hierarchy lacks dictionary attack protections, making a strong password crucial for security.

1. Create a primary key in the TPM owner hierarchy:

```bash
tpm2_createprimary -G rsa -g sha256 -p ${TPM_PRIMARY_KEY_PASSWORD} -c parent.ctx -P ${OWNER_HIERARCHY_PASSWORD}
```

This command creates a primary key in the TPM owner hierarchy with the password specified in `${TPM_PRIMARY_KEY_PASSWORD}`.
Note: If your TPM's owner hierarchy doesn't have a password (not recommended), omit the `-P` option from the command.

2. Create a child key:

```bash
tpm2_create -C parent.ctx -u child.pub -r child.priv -P ${TPM_PRIMARY_KEY_PASSWORD} -p ${TPM_CHILD_KEY_PASSWORD}
```

3. Load the child key:

```bash
tpm2_load -C parent.ctx -u child.pub -r child.priv -c child.ctx -P ${TPM_PRIMARY_KEY_PASSWORD}
```

4. Make it persistent:

```bash
CHILD_HANDLE=$(tpm2_evictcontrol -c child.ctx | cut -d ' ' -f 2 | head -n 1)
```

You will be prompted for your password (`TPM_CHILD_KEY_PASSWORD`).

5. Create a CSR:

```bash
openssl req -provider tpm2 -provider default -propquery '?provider=tpm2' \
                 -new -key handle:${CHILD_HANDLE} \
                 -out client-csr.pem
```

6. Once you have your CSR, you can provide it to a CA so that it can issue a client certificate for you. The client certificate and TPM key can then be used with the credential helper application as follows:

```
/path/to/aws_signing_helper credential-process \
    —certificate /path/to/certificate/file \
    —private-key handle:${CHILD_HANDLE} \
    —role-arn ${ROLE_ARN} \
    —trust-anchor-arn ${TA_ARN} \
    —profile-arn ${PROFILE_ARN}
```

### Security considerations

When using TPM persistent objects:

* You are responsible for clearing persistent and temporary objects from the TPM when no longer needed.
* Failure to do so might allow others with machine access to escalate privileges.
* Non-password-protected keys loaded into the TPM can be used by anyone with machine access.

### Alternative: Using a TPM key PEM file

You can use a TPM key PEM file with the credential helper. This approach:

* Loads the wrapped private key as a transient object in the TPM.
* Automatically flushes the key from the TPM after signing.
* Reloads the key for each signing operation.

Limitation: The parent of the signing key cannot be password-protected, as there's currently no way to pass this password to the credential helper.
For the TPM key PEM file format, refer to: TPM2 Key Format Specification

#### Example: Using the credential helper with a TPM key file

To use the credential helper with a TPM key file, run the following command:

```
aws_signing_helper credential-process \
    --certificate /path/to/certificate/file \
    --private-key /path/to/tpm/key/file \
    --role-arn ${ROLE_ARN} \
    --trust-anchor-arn ${TA_ARN} \
    --profile-arn ${PROFILE_ARN}
```

Replace the placeholder values with your specific file paths and ARNs.

## YubiKey and Attestation Certificates

YubiKeys with PIV support automatically generate attestation certificates for key pairs in Slot 9a (PIV authentication) and Slot 9c (digital signature). These attestation certificates cannot be deleted

### Handling Multiple Certificates in PIV Slots

When using a `PKCS#11 URI` with `CKA_ID` (id path attribute) to identify a certificate, two matching certificates will be found (user certificate and attestation certificate). This duplication occurs in slots 9a and 9c due to the presence of attestation certificates

### Using CKA_LABEL for Certificate Identification

To distinguish between user and attestation certificates, use `CKA_LABEL` (the object path attribute) in your `PKCS#11 URI`. Attestation certificates in either of these two slots can be identified through the hard-coded labels:

* Slot 9a: `X.509 Certificate for PIV Attestation 9a`
* Slot 9c: `X.509 Certificate for PIV Attestation 9c`

## Security

See CONTRIBUTING for more information.

## License

This project is licensed under the Apache License 2.0.<|MERGE_RESOLUTION|>--- conflicted
+++ resolved
@@ -44,47 +44,7 @@
 
 You will find the `aws_signing_helper` binary for your system in `build/bin/aws_signing_helper`.
 
-<<<<<<< HEAD
 ### Troubleshooting
-=======
-## Docker Image
-
-The AWS IAM Roles Anywhere Credential Helper is also available as a Docker image, providing a containerized deployment option for environments like Kubernetes, Docker Compose, or other container orchestration platforms.
-
-### When to Use the Docker Image
-
-The Docker image is recommended when:
-
-- **Container environments**: You're deploying in Kubernetes, Docker Swarm, or other container orchestration platforms
-- **Consistent runtime**: You need a consistent, reproducible runtime environment across different systems. Particularly useful for environments where glibc is not available (ex. alpine linux)
-
-### Quick Start
-
-```bash
-docker pull public.ecr.aws/rolesanywhere/credential-helper:latest
-```
-
-The official Docker image is available from the AWS ECR Public Gallery at [gallery.ecr.aws/rolesanywhere/credential-helper](https://gallery.ecr.aws/rolesanywhere/credential-helper).
-See the [Docker image documentation](docker_image_resources/README.md) for more information.
-
-### Image Tags
-
-This repository follows 3 tagging schemas for images:
-
-- `latest`: Offers the latest image for both amd64 and arm64 images.
-- `latest-<platform>`: Offers the latest image for a specified platform
-- `<version>-<platform>-<timestamp>`: Offers a specific, immutable image with a precise version number, platform architecture, and build timestamp.
-
-### Supported Architectures
-
-OS/Arch: Linux, ARM 64, x86-64
-
-### Image Verification
-
-For security-conscious deployments, you can verify the authenticity of Docker images using notation. See the [image verification guide](docker_image_resources/notation/README.md) for detailed instructions on setting up and using notation to verify image signatures and attestations.
-
-## Diagnostic Command Tools
->>>>>>> 8ef65498
 
 You might need to set the [GOPROXY](https://go.dev/ref/mod#resolve-pkg-mod) environment variable: `export GOPROXY="direct"`
 
@@ -138,6 +98,43 @@
 ```txt
 Starting server on port 1338...
 ```
+## Docker Image
+
+The AWS IAM Roles Anywhere Credential Helper is also available as a Docker image, providing a containerized deployment option for environments like Kubernetes, Docker Compose, or other container orchestration platforms.
+
+### When to Use the Docker Image
+
+The Docker image is recommended when:
+
+- **Container environments**: You're deploying in Kubernetes, Docker Swarm, or other container orchestration platforms
+- **Consistent runtime**: You need a consistent, reproducible runtime environment across different systems. Particularly useful for environments where glibc is not available (ex. alpine linux)
+
+### Quick Start
+
+```bash
+docker pull public.ecr.aws/rolesanywhere/credential-helper:latest
+```
+
+The official Docker image is available from the AWS ECR Public Gallery at [gallery.ecr.aws/rolesanywhere/credential-helper](https://gallery.ecr.aws/rolesanywhere/credential-helper).
+See the [Docker image documentation](docker_image_resources/README.md) for more information.
+
+### Image Tags
+
+This repository follows 3 tagging schemas for images:
+
+- `latest`: Offers the latest image for both amd64 and arm64 images.
+- `latest-<platform>`: Offers the latest image for a specified platform
+- `<version>-<platform>-<timestamp>`: Offers a specific, immutable image with a precise version number, platform architecture, and build timestamp.
+
+### Supported Architectures
+
+OS/Arch: Linux, ARM 64, x86-64
+
+### Image Verification
+
+For security-conscious deployments, you can verify the authenticity of Docker images using notation. See the [image verification guide](docker_image_resources/notation/README.md) for detailed instructions on setting up and using notation to verify image signatures and attestations.
+
+## Diagnostic Command Tools
 
 To retrieve credentials from the server:
 
